--- conflicted
+++ resolved
@@ -14,11 +14,7 @@
 """.replace("\n", "").strip().lstrip()
 
 # Get the long description from the relevant file
-<<<<<<< HEAD
-with codecs.open(path.join(here, 'paper/paper.md'), encoding='utf-8') as f:
-=======
 with codecs.open(path.join(here, 'README.md'), encoding='utf-8') as f:
->>>>>>> 1d87fabc
     long_description = f.read()
 
 setup(
